--- conflicted
+++ resolved
@@ -261,29 +261,18 @@
         print("No weights in Lr")
         weightsString = weightsString + "_NOweightsLr"
 
-<<<<<<< HEAD
+    if args.ccgmm:
+        class_conditional_prefix = "_cc"
+    else:
+        class_conditional_prefix = ""
+
     checkpoint_root = f"{args.root}/checkpoint"
     os.makedirs(checkpoint_root, exist_ok=True)
 
-    experiment_prefix = f"""{args.experiment_name}_{args.dataset}_{args.r:.2f}_{args.lambda_u:.1f}_{args.noise_mode}{weightsString}"""
+    experiment_prefix = f"""{args.experiment_name}_{args.dataset}_{args.r:.2f}_{args.lambda_u:.1f}_{args.noise_mode}{weightsString}{class_conditional_prefix}"""
     experiment_folder = f"""{checkpoint_root}/{experiment_prefix}"""
     detailed_losses_folder = f"""{experiment_folder}/detailedLosses"""
     figures_folder = f"""{experiment_folder}/codivide_figures"""
-=======
-    if args.ccgmm:
-        class_conditional_prefix = '_cc'
-    else:
-        class_conditional_prefix = ''
-
-
-    checkpoint_root = f'{args.root}/checkpoint'
-    os.makedirs(checkpoint_root, exist_ok=True)
-
-    experiment_prefix = f'''{args.experiment_name}_{args.dataset}_{args.r:.2f}_{args.lambda_u:.1f}_{args.noise_mode}{weightsString}{class_conditional_prefix}'''
-    experiment_folder = f'''{checkpoint_root}/{experiment_prefix}'''
-    detailed_losses_folder = f'''{experiment_folder}/detailedLosses'''
-    figures_folder = f'''{experiment_folder}/codivide_figures'''
->>>>>>> 4f44c6cb
     os.makedirs(detailed_losses_folder, exist_ok=True)
     os.makedirs(figures_folder, exist_ok=True)
 
