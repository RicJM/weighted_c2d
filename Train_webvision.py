from __future__ import print_function

import argparse
import random
import sys

import numpy as np
import torch.backends.cudnn as cudnn
import torch.nn.functional as F
import torch.optim as optim
import torchnet
from sklearn.mixture import GaussianMixture

from codivide_utils import ccgmm_probabilities

from dataloaders import dataloader_webvision as dataloader
from models.InceptionResNetV2 import *
from models.resnet import SupCEResNet
from codivide_utils import ccgmm_probabilities

parser = argparse.ArgumentParser(description="PyTorch WebVision Training")
parser.add_argument("--batch_size", default=32, type=int, help="train batchsize")
parser.add_argument(
    "--lr", "--learning_rate", default=0.01, type=float, help="initial learning rate"
)
parser.add_argument("--alpha", default=0.5, type=float, help="parameter for Beta")
parser.add_argument(
    "--lambda_u", default=0, type=float, help="weight for unsupervised loss"
)
parser.add_argument(
    "--p_threshold", default=0.5, type=float, help="clean probability threshold"
)
parser.add_argument("--T", default=0.5, type=float, help="sharpening temperature")
parser.add_argument("--num_epochs", default=80, type=int)
parser.add_argument("--num_batches", default=None, type=int)
parser.add_argument("--id", default="", type=str)
parser.add_argument("--seed", default=123)
parser.add_argument("--gpuid", default=None, type=int)
parser.add_argument("--num_class", default=50, type=int)
parser.add_argument(
    "--data_path", default="./dataset/", type=str, help="path to dataset"
)
parser.add_argument(
    "--imagenet_data_path",
    default="./dataset/",
    type=str,
    help="path to ImageNet validation",
)
parser.add_argument("--method", default="reg", type=str, help="method")

args = parser.parse_args()
assert args.gpuid is not None

torch.cuda.set_device(args.gpuid)
random.seed(args.seed)
torch.manual_seed(args.seed)
torch.cuda.manual_seed_all(args.seed)


# Training
def train(epoch, net, net2, optimizer, labeled_trainloader, unlabeled_trainloader):
    net.train()
    net2.eval()  # fix one network and train the other

    unlabeled_train_iter = iter(unlabeled_trainloader)
    num_iter = (len(labeled_trainloader.dataset) // args.batch_size) + 1
    for batch_idx, (inputs_x, inputs_x2, labels_x, w_x) in enumerate(
        labeled_trainloader
    ):
        try:
            inputs_u, inputs_u2 = unlabeled_train_iter.next()
        except:
            unlabeled_train_iter = iter(unlabeled_trainloader)
            inputs_u, inputs_u2 = unlabeled_train_iter.next()
        batch_size = inputs_x.size(0)

        # Transform label to one-hot
        labels_x = torch.zeros(batch_size, args.num_class).scatter_(
            1, labels_x.view(-1, 1), 1
        )
        w_x = w_x.view(-1, 1).type(torch.FloatTensor)

        inputs_x, inputs_x2, labels_x, w_x = (
            inputs_x.cuda(),
            inputs_x2.cuda(),
            labels_x.cuda(),
            w_x.cuda(),
        )
        inputs_u, inputs_u2 = inputs_u.cuda(), inputs_u2.cuda()

        with torch.no_grad():
            # label co-guessing of unlabeled samples
            outputs_u11 = net(inputs_u)
            outputs_u12 = net(inputs_u2)
            outputs_u21 = net2(inputs_u)
            outputs_u22 = net2(inputs_u2)

            pu = (
                torch.softmax(outputs_u11, dim=1)
                + torch.softmax(outputs_u12, dim=1)
                + torch.softmax(outputs_u21, dim=1)
                + torch.softmax(outputs_u22, dim=1)
            ) / 4
            ptu = pu ** (1 / args.T)  # temparature sharpening

            targets_u = ptu / ptu.sum(dim=1, keepdim=True)  # normalize
            targets_u = targets_u.detach()

            # label refinement of labeled samples
            outputs_x = net(inputs_x)
            outputs_x2 = net(inputs_x2)

            px = (
                torch.softmax(outputs_x, dim=1) + torch.softmax(outputs_x2, dim=1)
            ) / 2
            px = w_x * labels_x + (1 - w_x) * px
            ptx = px ** (1 / args.T)  # temparature sharpening

            targets_x = ptx / ptx.sum(dim=1, keepdim=True)  # normalize
            targets_x = targets_x.detach()

            # mixmatch
        l = np.random.beta(args.alpha, args.alpha)
        l = max(l, 1 - l)

        all_inputs = torch.cat([inputs_x, inputs_x2, inputs_u, inputs_u2], dim=0)
        all_targets = torch.cat([targets_x, targets_x, targets_u, targets_u], dim=0)

        idx = torch.randperm(all_inputs.size(0))

        input_a, input_b = all_inputs, all_inputs[idx]
        target_a, target_b = all_targets, all_targets[idx]

        mixed_input = (
            l * input_a[: batch_size * 2] + (1 - l) * input_b[: batch_size * 2]
        )
        mixed_target = (
            l * target_a[: batch_size * 2] + (1 - l) * target_b[: batch_size * 2]
        )

        logits = net(mixed_input)

        Lx = -torch.mean(torch.sum(F.log_softmax(logits, dim=1) * mixed_target, dim=1))

        prior = torch.ones(args.num_class) / args.num_class
        prior = prior.cuda()
        pred_mean = torch.softmax(logits, dim=1).mean(0)
        penalty = torch.sum(prior * torch.log(prior / pred_mean))

        loss = Lx + penalty
        # compute gradient and do SGD step
        optimizer.zero_grad()
        loss.backward()
        optimizer.step()

        sys.stdout.write("\r")
        sys.stdout.write(
            "%s | Epoch [%3d/%3d] Iter[%4d/%4d]\t Labeled loss: %.2f"
            % (args.id, epoch, args.num_epochs, batch_idx + 1, num_iter, Lx.item())
        )
        sys.stdout.flush()


def warmup(epoch, net, optimizer, dataloader):
    net.train()
    num_iter = (len(dataloader.dataset) // dataloader.batch_size) + 1
    for batch_idx, (inputs, labels, path) in enumerate(dataloader):
        inputs, labels = inputs.cuda(), labels.cuda()
        optimizer.zero_grad()
        outputs = net(inputs)
        loss = CEloss(outputs, labels)

        # penalty = conf_penalty(outputs)
        L = loss  # + penalty

        L.backward()
        optimizer.step()

        sys.stdout.write("\r")
        sys.stdout.write(
            "%s | Epoch [%3d/%3d] Iter[%4d/%4d]\t CE-loss: %.4f"
            % (args.id, epoch, args.num_epochs, batch_idx + 1, num_iter, loss.item())
        )
        sys.stdout.flush()


def run_test(epoch, net1, net2, test_loader):
    acc_meter.reset()
    net1.eval()
    net2.eval()
    correct = 0
    total = 0
    with torch.no_grad():
        for batch_idx, (inputs, targets) in enumerate(test_loader):
            inputs, targets = inputs.cuda(), targets.cuda()
            outputs1 = net1(inputs)
            outputs2 = net2(inputs)
            outputs = outputs1 + outputs2
            _, predicted = torch.max(outputs, 1)
            acc_meter.add(outputs, targets)
    accs = acc_meter.value()
    return accs


def eval_train(model, all_loss):
    model.eval()
    num_iter = (len(eval_loader.dataset) // eval_loader.batch_size) + 1
    losses = torch.zeros(len(eval_loader.dataset))
<<<<<<< HEAD
    targets_total = np.zeros(len(eval_loader.dataset))

=======
    targets_total = torch.zeros(len(eval_loader.dataset))
>>>>>>> e9a437e3
    paths = []
    n = 0
    with torch.no_grad():
        for batch_idx, (inputs, targets, path) in enumerate(eval_loader):
            inputs, targets = inputs.cuda(), targets.cuda()
            outputs = model(inputs)
            loss = CE(outputs, targets)
            for b in range(inputs.size(0)):
                losses[n] = loss[b]
                targets_total[n] = targets[b]
                paths.append(path[b])
                n += 1
            sys.stdout.write("\r")
            sys.stdout.write(
                "| Evaluating loss Iter[%3d/%3d]\t" % (batch_idx, num_iter)
            )
            sys.stdout.flush()

    losses = (losses - losses.min()) / (losses.max() - losses.min())
    all_loss.append(losses)

    # fit a two-component GMM to the loss
    input_loss = losses.reshape(-1, 1)
<<<<<<< HEAD
=======
    targets_total = targets_total.cpu().numpy().astype("int")
>>>>>>> e9a437e3
    # gmm = GaussianMixture(n_components=2, max_iter=10, tol=1e-2, reg_covar=5e-4)
    # gmm.fit(input_loss)
    # prob = gmm.predict_proba(input_loss)
    # prob = prob[:, gmm.means_.argmin()]
    prob, _ = ccgmm_probabilities(
        input_loss,
<<<<<<< HEAD
        stats_log,
        epoch,
=======
        None,
        "undefined",
>>>>>>> e9a437e3
        "undefined",
        targets_total,
        log=False,
        baseline=None,
    )
<<<<<<< HEAD


=======
>>>>>>> e9a437e3
    return prob, paths, all_loss


def linear_rampup(current, warm_up, rampup_length=16):
    current = np.clip((current - warm_up) / rampup_length, 0.0, 1.0)
    return args.lambda_u * float(current)


class SemiLoss(object):
    def __call__(self, outputs_x, targets_x, outputs_u, targets_u, epoch, warm_up):
        probs_u = torch.softmax(outputs_u, dim=1)

        Lx = -torch.mean(torch.sum(F.log_softmax(outputs_x, dim=1) * targets_x, dim=1))
        Lu = torch.mean((probs_u - targets_u) ** 2)

        return Lx, Lu, linear_rampup(epoch, warm_up)


class NegEntropy(object):
    def __call__(self, outputs):
        probs = torch.softmax(outputs, dim=1)
        return torch.mean(torch.sum(probs.log() * probs, dim=1))


def create_model_selfsup(net="resnet50", num_class=1000):
    if num_class == 1000:
        chekpoint = torch.load("pretrained/ckpt_webvision_full_{}.pth".format(net))
    else:
        chekpoint = torch.load("pretrained/ckpt_webvision_{}.pth".format(net))
    sd = {}
    for ke in chekpoint["model"]:
        nk = ke.replace("module.", "")
        sd[nk] = chekpoint["model"][ke]
    model = SupCEResNet(net, num_classes=num_class, pool=True)
    model.load_state_dict(sd, strict=False)
    model = model.cuda()
    return model


def create_model_reg_resnet(net="resnet50", num_class=1000):
    model = SupCEResNet(net, num_classes=num_class, pool=True)
    model = model.cuda()
    return model


def create_model_reg(num_class=1000):
    model = InceptionResNetV2(num_classes=num_class)
    model = model.cuda()
    return model


stats_log = open(f"./checkpoint/{args.id}_stats.txt", "w")
test_log = open(f"./checkpoint/{args.id}_acc.txt", "w")

warm_up = 5

loader = dataloader.webvision_dataloader(
    batch_size=args.batch_size,
    num_workers=5,
    root_dir=args.data_path,
    root_imagenet_dir=args.imagenet_data_path,
    log=stats_log,
    num_class=args.num_class,
    num_batches=args.num_batches,
)

print("| Building net")

if args.method == "reg":
    create_model = create_model_reg
elif args.method == "regres":
    create_model = create_model_reg_resnet
elif args.method == "selfsup":
    create_model = create_model_selfsup
else:
    raise ValueError()
net1 = create_model(net="resnet50", num_class=args.num_class)
net2 = create_model(net="resnet50", num_class=args.num_class)
cudnn.benchmark = True

criterion = SemiLoss()
optimizer1 = optim.SGD(net1.parameters(), lr=args.lr, momentum=0.9, weight_decay=5e-4)
optimizer2 = optim.SGD(net2.parameters(), lr=args.lr, momentum=0.9, weight_decay=5e-4)

CE = nn.CrossEntropyLoss(reduction="none")
CEloss = nn.CrossEntropyLoss()
conf_penalty = NegEntropy()

all_loss = [[], []]  # save the history of losses from two networks
acc_meter = torchnet.meter.ClassErrorMeter(topk=[1, 5], accuracy=True)

for epoch in range(args.num_epochs + 1):
    lr = args.lr
    if epoch >= 40:
        lr /= 10
    for param_group in optimizer1.param_groups:
        param_group["lr"] = lr
    for param_group in optimizer2.param_groups:
        param_group["lr"] = lr
    eval_loader = loader.run("eval_train")
    web_valloader = loader.run("test")
    imagenet_valloader = loader.run("imagenet")

    if epoch < warm_up:
        warmup_trainloader = loader.run("warmup")
        print("Warmup Net1")
        warmup(epoch, net1, optimizer1, warmup_trainloader)
        print("\nWarmup Net2")
        warmup(epoch, net2, optimizer2, warmup_trainloader)

    else:
        pred1 = prob1 > args.p_threshold
        pred2 = prob2 > args.p_threshold

        print("Train Net1")
        labeled_trainloader, unlabeled_trainloader = loader.run(
            "train", pred2, prob2, paths2
        )  # co-divide
        train(
            epoch, net1, net2, optimizer1, labeled_trainloader, unlabeled_trainloader
        )  # train net1

        print("\nTrain Net2")
        labeled_trainloader, unlabeled_trainloader = loader.run(
            "train", pred1, prob1, paths1
        )  # co-divide
        train(
            epoch, net2, net1, optimizer2, labeled_trainloader, unlabeled_trainloader
        )  # train net2

    web_acc = run_test(epoch, net1, net2, web_valloader)
    imagenet_acc = run_test(epoch, net1, net2, imagenet_valloader)

    print(
        "\n| Test Epoch #%d\t WebVision Acc: %.2f%% (%.2f%%) \t ImageNet Acc: %.2f%% (%.2f%%)\n"
        % (epoch, web_acc[0], web_acc[1], imagenet_acc[0], imagenet_acc[1])
    )
    test_log.write(
        "Epoch:%d \t WebVision Acc: %.2f%% (%.2f%%) \t ImageNet Acc: %.2f%% (%.2f%%)\n"
        % (epoch, web_acc[0], web_acc[1], imagenet_acc[0], imagenet_acc[1])
    )
    test_log.flush()

    print("\n==== net 1 evaluate training data loss ====")
    prob1, paths1, all_loss[0] = eval_train(net1, all_loss[0])
    print("\n==== net 2 evaluate training data loss ====")
    prob2, paths2, all_loss[1] = eval_train(net2, all_loss[1])
    torch.save(all_loss, "./checkpoint/%s.pth.tar" % (args.id))<|MERGE_RESOLUTION|>--- conflicted
+++ resolved
@@ -10,8 +10,6 @@
 import torch.optim as optim
 import torchnet
 from sklearn.mixture import GaussianMixture
-
-from codivide_utils import ccgmm_probabilities
 
 from dataloaders import dataloader_webvision as dataloader
 from models.InceptionResNetV2 import *
@@ -206,12 +204,8 @@
     model.eval()
     num_iter = (len(eval_loader.dataset) // eval_loader.batch_size) + 1
     losses = torch.zeros(len(eval_loader.dataset))
-<<<<<<< HEAD
     targets_total = np.zeros(len(eval_loader.dataset))
 
-=======
-    targets_total = torch.zeros(len(eval_loader.dataset))
->>>>>>> e9a437e3
     paths = []
     n = 0
     with torch.no_grad():
@@ -235,33 +229,21 @@
 
     # fit a two-component GMM to the loss
     input_loss = losses.reshape(-1, 1)
-<<<<<<< HEAD
-=======
     targets_total = targets_total.cpu().numpy().astype("int")
->>>>>>> e9a437e3
     # gmm = GaussianMixture(n_components=2, max_iter=10, tol=1e-2, reg_covar=5e-4)
     # gmm.fit(input_loss)
     # prob = gmm.predict_proba(input_loss)
     # prob = prob[:, gmm.means_.argmin()]
     prob, _ = ccgmm_probabilities(
         input_loss,
-<<<<<<< HEAD
-        stats_log,
-        epoch,
-=======
         None,
         "undefined",
->>>>>>> e9a437e3
         "undefined",
         targets_total,
         log=False,
         baseline=None,
     )
-<<<<<<< HEAD
-
-
-=======
->>>>>>> e9a437e3
+
     return prob, paths, all_loss
 
 
